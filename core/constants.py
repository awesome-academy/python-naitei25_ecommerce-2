--- conflicted
+++ resolved
@@ -76,7 +76,6 @@
             for reason in cls
         ]
 
-<<<<<<< HEAD
 
 class Gender(str, Enum):
     """Gender enumeration"""
@@ -90,7 +89,6 @@
             (gender.value, _(gender.name.title()))
             for gender in cls
         ]
-=======
 class CouponStatus(str, Enum):
     """Coupon status enumeration"""
     VALID = 'VALID'
@@ -100,5 +98,4 @@
 
     @classmethod
     def choices(cls):
-        return [(status.value, _(status.value.replace('_', ' ').title())) for status in cls]
->>>>>>> fbede99f
+        return [(status.value, _(status.value.replace('_', ' ').title())) for status in cls]